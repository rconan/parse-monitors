/*!
# CFD database model based on Rust types

## Examples

Iterator that iterates over all the [CfdCase]s of CFD [Baseline] 2021
```
use parse_monitors::cfd;
let cfd_cases_iter = cfd::Baseline::<2021>::default().into_iter();
```
*/

use std::{
    env, fmt,
    path::{Path, PathBuf},
};
use strum_macros::EnumIter;

#[derive(thiserror::Error, Debug)]
pub enum CfdError {
    #[error("zenith angle {0} is not recognized, expected 0, 30 or 60 degree")]
    ZenithAngle(u32),
    #[error("azimuth angle {0} is not recognized, expected 0, 45, 90, 135 or 180 degree")]
    Azimuth(u32),
    #[error(r#"enclosure {0} is not recognized, expected "os", "cd" or "cs""#)]
    Enclosure(String),
    #[error(r#"wind speed {0} is not recognized, expected 2, 7, 12m 17 or 22 m/s"#)]
    WindSpeed(u32),
    #[error("Failed to read CFD data file")]
    ReadDataFile(#[from] glob::GlobError),
    #[error("Data file not recognized")]
    DataFileGlob(#[from] glob::PatternError),
    #[error("{0} data not available")]
    DataFile(String),
}

type Result<T> = std::result::Result<T, CfdError>;

/// CFD Telescope zenith pointing angle
#[derive(EnumIter, Clone, Copy, PartialEq, Debug)]
pub enum ZenithAngle {
    Zero,
    Thirty,
    Sixty,
}
impl ZenithAngle {
    /// Get a new `ZenithAngle` chosen from 0, 30 or 60 degrees
    pub fn new(zenith_angle: u32) -> Result<Self> {
        use ZenithAngle::*;
        match zenith_angle {
            0 => Ok(Zero),
            30 => Ok(Thirty),
            60 => Ok(Sixty),
            _ => Err(CfdError::ZenithAngle(zenith_angle)),
        }
    }
    pub fn chapter_title(&self) -> String {
        let z: f64 = self.into();
        format!("Zenith angle: {} degree", z)
    }
}
impl From<ZenithAngle> for f64 {
    fn from(zen: ZenithAngle) -> Self {
        match zen {
            ZenithAngle::Zero => 0f64,
            ZenithAngle::Thirty => 30f64,
            ZenithAngle::Sixty => 60f64,
        }
    }
}
impl From<&ZenithAngle> for f64 {
    fn from(zen: &ZenithAngle) -> Self {
        match zen {
            ZenithAngle::Zero => 0f64,
            ZenithAngle::Thirty => 30f64,
            ZenithAngle::Sixty => 60f64,
        }
    }
}
impl fmt::Display for ZenithAngle {
    fn fmt(&self, f: &mut fmt::Formatter<'_>) -> fmt::Result {
        match self {
            ZenithAngle::Zero => write!(f, "zen00"),
            ZenithAngle::Thirty => write!(f, "zen30"),
            ZenithAngle::Sixty => write!(f, "zen60"),
        }
    }
}
/// CFD Telescope azimuth angle (wrt. NNE wind)
#[derive(EnumIter, Clone, Copy, PartialEq, Debug)]
pub enum Azimuth {
    Zero,
    FortyFive,
    Ninety,
    OneThirtyFive,
    OneEighty,
}
impl Azimuth {
    /// Get a new `Azimuth` chosen from 0, 45, 90, 135 or 180 degrees
    pub fn new(azimuth: u32) -> Result<Self> {
        use Azimuth::*;
        match azimuth {
            0 => Ok(Zero),
            45 => Ok(FortyFive),
            90 => Ok(Ninety),
            135 => Ok(OneThirtyFive),
            180 => Ok(OneEighty),
            _ => Err(CfdError::Azimuth(azimuth)),
        }
    }
    pub fn sin_cos(&self) -> (f64, f64) {
        let v: f64 = self.into();
        v.to_radians().sin_cos()
    }
}
impl From<Azimuth> for f64 {
    fn from(azi: Azimuth) -> Self {
        use Azimuth::*;
        match azi {
            Zero => 0f64,
            FortyFive => 45f64,
            Ninety => 90f64,
            OneThirtyFive => 135f64,
            OneEighty => 180f64,
        }
    }
}
impl From<&Azimuth> for f64 {
    fn from(azi: &Azimuth) -> Self {
        use Azimuth::*;
        match azi {
            Zero => 0f64,
            FortyFive => 45f64,
            Ninety => 90f64,
            OneThirtyFive => 135f64,
            OneEighty => 180f64,
        }
    }
}
impl fmt::Display for Azimuth {
    fn fmt(&self, f: &mut fmt::Formatter<'_>) -> fmt::Result {
        use Azimuth::*;
        match self {
            Zero => write!(f, "az000"),
            FortyFive => write!(f, "az045"),
            Ninety => write!(f, "az090"),
            OneThirtyFive => write!(f, "az135"),
            OneEighty => write!(f, "az180"),
        }
    }
}
/// Enclosure vents and wind screen configuration combinations
#[derive(Clone, Copy, PartialEq, Debug)]
pub enum Enclosure {
    OpenStowed,
    NewMeshOpenStowed,
    ClosedDeployed,
    ClosedStowed,
}
impl Enclosure {
    /// Get a new `Enclosure` chosen from "os", "cd" or "cs"
    pub fn new(enclosure: &str) -> Result<Self> {
        use Enclosure::*;
        match enclosure {
            "os" => Ok(OpenStowed),
            "nos" => Ok(NewMeshOpenStowed),
            "cd" => Ok(ClosedDeployed),
            "cs" => Ok(ClosedStowed),
            _ => Err(CfdError::Enclosure(enclosure.into())),
        }
    }
    pub fn to_pretty_string(&self) -> String {
        match self {
            Enclosure::OpenStowed => "Open vents/Stowed wind screen".to_string(),
            Enclosure::NewMeshOpenStowed => "New mesh/Open vents/Stowed wind screen".to_string(),
            Enclosure::ClosedDeployed => "Closed vents/Deployed wind screen".to_string(),
            Enclosure::ClosedStowed => "Closed vents/Stowed wind screen".to_string(),
        }
    }
}
impl fmt::Display for Enclosure {
    fn fmt(&self, f: &mut fmt::Formatter<'_>) -> fmt::Result {
        match self {
            Enclosure::OpenStowed => write!(f, "OS"),
            Enclosure::NewMeshOpenStowed => write!(f, "NOS"),
            Enclosure::ClosedDeployed => write!(f, "CD"),
            Enclosure::ClosedStowed => write!(f, "CS"),
        }
    }
}
/// CFD wind speed
#[derive(EnumIter, Copy, PartialEq, Clone, Debug)]
pub enum WindSpeed {
    Two,
    Seven,
    Twelve,
    Seventeen,
    TwentyTwo,
}
impl WindSpeed {
    /// Get a new `WindSpeed` chosen from 0, 2, 7, 12, 17 or 22m/s
    fn new(wind_speed: u32) -> Result<Self> {
        use WindSpeed::*;
        match wind_speed {
            2 => Ok(Two),
            7 => Ok(Seven),
            12 => Ok(Twelve),
            17 => Ok(Seventeen),
            22 => Ok(TwentyTwo),
            _ => Err(CfdError::WindSpeed(wind_speed)),
        }
    }
}
impl fmt::Display for WindSpeed {
    fn fmt(&self, f: &mut fmt::Formatter<'_>) -> fmt::Result {
        use WindSpeed::*;
        match self {
            Two => write!(f, "2"),
            Seven => write!(f, "7"),
            Twelve => write!(f, "12"),
            Seventeen => write!(f, "17"),
            TwentyTwo => write!(f, "22"),
        }
    }
}
impl From<WindSpeed> for f64 {
    fn from(wind_speed: WindSpeed) -> Self {
        use WindSpeed::*;
        (match wind_speed {
            Two => 2,
            Seven => 7,
            Twelve => 12,
            Seventeen => 17,
            TwentyTwo => 22,
        } as f64)
    }
}
/// Data file collections available in the CFD database
#[derive(Debug)]
pub enum CfdDataFile<const YEAR: u32> {
    M1Pressure,
    M2Pressure,
    TemperatureField,
    OpticalPathDifference,
    TelescopePressure,
}
impl CfdDataFile<2021> {
    pub fn pattern(self) -> String {
        use CfdDataFile::*;
        String::from(match self {
            M1Pressure => "M1p_M1p_",
            M2Pressure => "M2p_M2p_",
            TemperatureField => "optvol_optvol_",
            OpticalPathDifference => "optvol_optvol_",
            TelescopePressure => "Telescope_p_table_",
        })
    }
    pub fn glob(self, cfd_case: CfdCase<2021>) -> Result<Vec<PathBuf>> {
        use CfdDataFile::*;
<<<<<<< HEAD
        let cfd_path = Baseline::<2021>::path().join(cfd_case.to_string());
        dbg!(&cfd_path);
        Ok(match self {
=======
        let cfd_path = Baseline::<2021>::default_path().join(cfd_case.to_string());
        let paths = match self {
>>>>>>> a20c6e6c
            M1Pressure => glob::glob(
                cfd_path
                    .join("pressures")
                    .join("M1p_M1p_*.csv.z")
                    .to_str()
                    .unwrap(),
            ),
            M2Pressure => glob::glob(
                cfd_path
                    .join("pressures")
                    .join("M2p_M2p_*.csv.z")
                    .to_str()
                    .unwrap(),
            ),
            TemperatureField => glob::glob(
                cfd_path
                    .join("optvol")
                    .join("optvol_optvol_*.csv.gz")
                    .to_str()
                    .unwrap(),
            ),
            OpticalPathDifference => glob::glob(
                cfd_path
                    .join("optvol")
                    .join("optvol_optvol_*.npz")
                    .to_str()
                    .unwrap(),
            ),
            TelescopePressure => glob::glob(
                cfd_path
                    .join("pressures")
                    .join("Telescope_p_table_*.csv.z")
                    .to_str()
                    .unwrap(),
            ),
        }?;
        Ok(paths.collect::<std::result::Result<Vec<PathBuf>, glob::GlobError>>()?)
    }
}
impl CfdDataFile<2020> {
    pub fn glob(
        self,
        cfd_case: CfdCase<2021>,
    ) -> std::result::Result<impl Iterator<Item = glob::GlobResult>, CfdError> {
        use CfdDataFile::*;
        let cfd_path = Baseline::<2021>::default_path().join(cfd_case.to_string());
        match self {
            M1Pressure => Ok(glob::glob(
                cfd_path.join("M1_data_Mod_M1_Data_*.csv").to_str().unwrap(),
            )?),
            M2Pressure => Ok(glob::glob(
                cfd_path.join("M2_data_Mod_M2_Data_*.csv").to_str().unwrap(),
            )?),
            TemperatureField => Ok(glob::glob(
                cfd_path.join("OPDData_OPD_Data_*.csv.gz").to_str().unwrap(),
            )?),
            OpticalPathDifference => Ok(glob::glob(
                cfd_path.join("OPDData_OPD_Data_*.npz").to_str().unwrap(),
            )?),
            _ => Err(CfdError::DataFile(format!("{:?}", self))),
        }
    }
}

/// CFD case for a given year: 2020 or 2021
#[derive(Clone, Copy, Debug, PartialEq)]
pub struct CfdCase<const YEAR: u32> {
    pub zenith: ZenithAngle,
    pub azimuth: Azimuth,
    pub enclosure: Enclosure,
    pub wind_speed: WindSpeed,
}
impl<const YEAR: u32> CfdCase<YEAR> {
    /// A new CFD case
    pub fn new(
        zenith: ZenithAngle,
        azimuth: Azimuth,
        enclosure: Enclosure,
        wind_speed: WindSpeed,
    ) -> Self {
        Self {
            zenith,
            azimuth,
            enclosure,
            wind_speed,
        }
    }
    /// A new CFD case, it will return an error if the values are not found in the CFD database
    pub fn colloquial(
        zenith_angle: u32,
        azimuth: u32,
        enclosure: &str,
        wind_speed: u32,
    ) -> Result<Self> {
        Ok(CfdCase::<YEAR>::new(
            ZenithAngle::new(zenith_angle)?,
            Azimuth::new(azimuth)?,
            Enclosure::new(enclosure)?,
            WindSpeed::new(wind_speed)?,
        ))
    }
    /// Pretty print the CFD case
    pub fn to_pretty_string(&self) -> String {
        let z: f64 = self.zenith.clone().into();
        let a: f64 = self.azimuth.clone().into();
        format!(
            "{} deg zenith - {} deg azimuth - {} - {}m/s",
            z,
            a,
            self.enclosure.to_pretty_string(),
            self.wind_speed,
        )
    }
    /// Format the CFD case as a Latex tabular row
    pub fn to_latex_string(&self) -> String {
        let z: f64 = self.zenith.clone().into();
        let a: f64 = self.azimuth.clone().into();
        format!(
            "{:3} & {:3} & {} & {:>2}",
            z,
            a,
            self.enclosure.to_string().to_lowercase(),
            self.wind_speed.to_string(),
        )
    }
}
impl fmt::Display for CfdCase<2021> {
    fn fmt(&self, f: &mut fmt::Formatter<'_>) -> fmt::Result {
        write!(
            f,
            "{}{}_{}{}",
            self.zenith, self.azimuth, self.enclosure, self.wind_speed
        )
    }
}
impl fmt::Display for CfdCase<2020> {
    fn fmt(&self, f: &mut fmt::Formatter<'_>) -> fmt::Result {
        let z: f64 = self.zenith.clone().into();
        let a: f64 = self.azimuth.clone().into();
        write!(
            f,
            "b2019_{}z_{}az_{}_{}ms",
            z,
            a,
            self.enclosure.to_string().to_lowercase(),
            self.wind_speed
        )
    }
}
/// The whole CFD baseline  for a given year: 2020 or 2021
#[derive(Debug)]
pub struct Baseline<const YEAR: u32>(Vec<CfdCase<YEAR>>);
impl<const YEAR: u32> From<Vec<CfdCase<YEAR>>> for Baseline<YEAR> {
    fn from(cfd_cases: Vec<CfdCase<YEAR>>) -> Self {
        Baseline::<YEAR>(cfd_cases)
    }
}
use strum::IntoEnumIterator;
impl Default for Baseline<2020> {
    fn default() -> Self {
        Self(
            ZenithAngle::iter()
                .flat_map(|zenith_angle| Self::at_zenith(zenith_angle).0)
                .collect(),
        )
    }
}
impl Default for Baseline<2021> {
    fn default() -> Self {
        Self(
            ZenithAngle::iter()
                .flat_map(|zenith_angle| Self::at_zenith(zenith_angle).0)
                .collect(),
        )
    }
}
impl<const YEAR: u32> IntoIterator for Baseline<YEAR> {
    type Item = CfdCase<YEAR>;
    type IntoIter = std::vec::IntoIter<Self::Item>;

    fn into_iter(self) -> Self::IntoIter {
        if cfg!(feature = "xcase") {
            self.0
                .into_iter()
                .filter(|c| {
                    !(*c == CfdCase::new(
                        ZenithAngle::Zero,
                        Azimuth::Ninety,
                        Enclosure::ClosedDeployed,
                        WindSpeed::Seventeen,
                    ) || *c
                        == CfdCase::new(
                            ZenithAngle::Zero,
                            Azimuth::OneEighty,
                            Enclosure::ClosedDeployed,
                            WindSpeed::Seven,
                        )
                        || *c
                            == CfdCase::new(
                                ZenithAngle::Sixty,
                                Azimuth::Zero,
                                Enclosure::OpenStowed,
                                WindSpeed::Two,
                            ))
                })
                .collect::<Vec<CfdCase<YEAR>>>()
        } else {
            self.0
        }
        .into_iter()
    }
}
pub trait BaselineTrait<const YEAR: u32>:
    Default + From<Vec<CfdCase<YEAR>>> + IntoIterator<Item = CfdCase<YEAR>>
{
    /// Returns the default path to the CFD cases repository
    fn default_path() -> PathBuf;
    /// Return the path from the "CFD_REPO" environment variable if it is set,
    /// otherwise returns the default path
    fn path() -> PathBuf {
        env::var("CFD_REPO").map_or_else(|_| Self::default_path(), |p| Path::new(&p).to_path_buf())
    }
    /// Returns pairs of [WindSpeed] and [Enclosure] configuration for the given [ZenithAngle]
    fn configuration(zenith_angle: ZenithAngle) -> Vec<(WindSpeed, Enclosure)>;
    /// Returns a CFD baseline reduced to the given [ZenithAngle]
    fn at_zenith(zenith_angle: ZenithAngle) -> Self {
        let mut cfd_cases = vec![];
        for (wind_speed, enclosure) in Self::configuration(zenith_angle.clone()) {
            for azimuth in Azimuth::iter() {
                cfd_cases.push(CfdCase::<YEAR>::new(
                    zenith_angle.clone(),
                    azimuth,
                    enclosure.clone(),
                    wind_speed.clone(),
                ));
            }
        }
        cfd_cases.into()
    }
    /// Finds the CFD case from `OTHER_YEAR` that matches a CFD baseline case in `YEAR`
    fn find<const OTHER_YEAR: u32>(cfd_case_21: CfdCase<OTHER_YEAR>) -> Option<CfdCase<YEAR>> {
        Self::default().into_iter().find(|cfd_case_20| {
            match (cfd_case_21.zenith.clone(), cfd_case_21.wind_speed.clone()) {
                (ZenithAngle::Sixty, WindSpeed::Twelve | WindSpeed::Seventeen) => {
                    cfd_case_20.zenith == cfd_case_21.zenith
                        && cfd_case_20.azimuth == cfd_case_21.azimuth
                        && cfd_case_20.wind_speed == cfd_case_21.wind_speed
                        && cfd_case_20.enclosure == Enclosure::ClosedDeployed
                }
                _ => {
                    cfd_case_20.zenith == cfd_case_21.zenith
                        && cfd_case_20.azimuth == cfd_case_21.azimuth
                        && cfd_case_20.wind_speed == cfd_case_21.wind_speed
                        && cfd_case_20.enclosure == cfd_case_21.enclosure
                }
            }
        })
    }
}
impl BaselineTrait<2020> for Baseline<2020> {
    fn default_path() -> PathBuf {
        Path::new("/fsx/Baseline2020").to_path_buf()
    }
    fn path() -> PathBuf {
        Baseline::<2020>::default_path()
    }

    fn configuration(_: ZenithAngle) -> Vec<(WindSpeed, Enclosure)> {
        vec![
            (WindSpeed::Two, Enclosure::OpenStowed),
            (WindSpeed::Seven, Enclosure::OpenStowed),
            (WindSpeed::Twelve, Enclosure::ClosedDeployed),
            (WindSpeed::Seventeen, Enclosure::ClosedDeployed),
        ]
    }
}
impl BaselineTrait<2021> for Baseline<2021> {
    fn default_path() -> PathBuf {
        Path::new("/fsx/CASES").to_path_buf()
    }
    fn path() -> PathBuf {
        env::var("CFD_REPO").map_or_else(
            |_| Baseline::<2021>::default_path(),
            |p| Path::new(&p).to_path_buf(),
        )
    }

    fn configuration(zenith_angle: ZenithAngle) -> Vec<(WindSpeed, Enclosure)> {
        match zenith_angle {
            ZenithAngle::Sixty => vec![
                (WindSpeed::Two, Enclosure::OpenStowed),
                (WindSpeed::Seven, Enclosure::OpenStowed),
                //(WindSpeed::Seven, Enclosure::ClosedStowed),
                (WindSpeed::Twelve, Enclosure::ClosedStowed),
                (WindSpeed::Seventeen, Enclosure::ClosedStowed),
            ],
            _ => vec![
                (WindSpeed::Two, Enclosure::OpenStowed),
                (WindSpeed::Seven, Enclosure::OpenStowed),
                //(WindSpeed::Seven, Enclosure::ClosedDeployed),
                (WindSpeed::Twelve, Enclosure::ClosedDeployed),
                (WindSpeed::Seventeen, Enclosure::ClosedDeployed),
            ],
        }
    }
}
impl Baseline<2021> {
    /// Mount cases
    pub fn mount() -> Self {
        Self(
            WindSpeed::iter()
                .take(3)
                .filter_map(|wind_speed| match wind_speed {
                    WindSpeed::Two => Some(
                        Azimuth::iter()
                            .take(3)
                            .map(|azimuth| {
                                CfdCase::new(
                                    ZenithAngle::Thirty,
                                    azimuth,
                                    Enclosure::OpenStowed,
                                    wind_speed,
                                )
                            })
                            .collect::<Vec<CfdCase<2021>>>(),
                    ),
                    WindSpeed::Seven => Some(
                        Azimuth::iter()
                            .take(4)
                            .map(|azimuth| {
                                CfdCase::new(
                                    ZenithAngle::Thirty,
                                    azimuth,
                                    Enclosure::OpenStowed,
                                    wind_speed,
                                )
                            })
                            .collect::<Vec<CfdCase<2021>>>(),
                    ),
                    WindSpeed::Twelve => Some(
                        Azimuth::iter()
                            .filter(|azimuth| *azimuth != Azimuth::OneThirtyFive)
                            .map(|azimuth| {
                                CfdCase::new(
                                    ZenithAngle::Thirty,
                                    azimuth,
                                    Enclosure::ClosedDeployed,
                                    wind_speed,
                                )
                            })
                            .collect::<Vec<CfdCase<2021>>>(),
                    ),
                    _ => None,
                })
                .flatten()
                .collect::<Vec<CfdCase<2021>>>(),
        )
    }
    /// REDO cases
    pub fn redo() -> Self {
        Self(vec![
            CfdCase::new(
                ZenithAngle::Zero,
                Azimuth::Ninety,
                Enclosure::ClosedDeployed,
                WindSpeed::Seventeen,
            ),
            CfdCase::new(
                ZenithAngle::Zero,
                Azimuth::OneEighty,
                Enclosure::ClosedDeployed,
                WindSpeed::Seven,
            ),
            CfdCase::new(
                ZenithAngle::Sixty,
                Azimuth::Zero,
                Enclosure::OpenStowed,
                WindSpeed::Two,
            ),
        ])
    }
    /// REDO cases
    pub fn thbound2() -> Self {
        Self(vec![
            CfdCase::new(
                ZenithAngle::Thirty,
                Azimuth::FortyFive,
                Enclosure::ClosedDeployed,
                WindSpeed::Seven,
            ),
            CfdCase::new(
                ZenithAngle::Thirty,
                Azimuth::FortyFive,
                Enclosure::OpenStowed,
                WindSpeed::Seven,
            ),
            CfdCase::new(
                ZenithAngle::Thirty,
                Azimuth::OneThirtyFive,
                Enclosure::ClosedDeployed,
                WindSpeed::Seven,
            ),
            CfdCase::new(
                ZenithAngle::Thirty,
                Azimuth::OneThirtyFive,
                Enclosure::OpenStowed,
                WindSpeed::Seven,
            ),
        ])
    }
    /// Extra cases (22m/s)
    pub fn extras(self) -> Self {
        let mut cases = self.0;
        cases.append(&mut vec![
            CfdCase::new(
                ZenithAngle::Thirty,
                Azimuth::Zero,
                Enclosure::ClosedDeployed,
                WindSpeed::TwentyTwo,
            ),
            CfdCase::new(
                ZenithAngle::Thirty,
                Azimuth::FortyFive,
                Enclosure::ClosedDeployed,
                WindSpeed::TwentyTwo,
            ),
        ]);
        Self(cases)
    }
}<|MERGE_RESOLUTION|>--- conflicted
+++ resolved
@@ -257,14 +257,8 @@
     }
     pub fn glob(self, cfd_case: CfdCase<2021>) -> Result<Vec<PathBuf>> {
         use CfdDataFile::*;
-<<<<<<< HEAD
-        let cfd_path = Baseline::<2021>::path().join(cfd_case.to_string());
-        dbg!(&cfd_path);
-        Ok(match self {
-=======
         let cfd_path = Baseline::<2021>::default_path().join(cfd_case.to_string());
         let paths = match self {
->>>>>>> a20c6e6c
             M1Pressure => glob::glob(
                 cfd_path
                     .join("pressures")
